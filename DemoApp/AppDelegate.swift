//
// Copyright © 2022 Stream.io Inc. All rights reserved.
//

import Atlantis
import StreamChat
import UIKit

@main
class AppDelegate: UIResponder, UIApplicationDelegate {
    func application(
        _ application: UIApplication,
        didFinishLaunchingWithOptions launchOptions: [UIApplication.LaunchOptionsKey: Any]?
    ) -> Bool {
        // Uncomment this to be able to proxy WebSocket events from Proxyman.app
        // Atlantis.start()
<<<<<<< HEAD
        return true
=======
        true
>>>>>>> 1edabbee
    }

    func application(
        _ application: UIApplication,
        didRegisterForRemoteNotificationsWithDeviceToken deviceToken: Data
    ) {
        guard let currentUserId = ChatClient.shared.currentUserId else {
            log.warning("cannot add the device without connecting as user first, did you call connectUser")
            return
        }

        ChatClient.shared.currentUserController().addDevice(token: deviceToken) { error in
            if let error = error {
                log.error("adding a device failed with an error \(error)")
                return
            }
            UserDefaults(suiteName: applicationGroupIdentifier)?.set(currentUserId, forKey: currentUserIdRegisteredForPush)
        }
    }

    // MARK: UISceneSession Lifecycle

    func application(
        _ application: UIApplication,
        configurationForConnecting connectingSceneSession: UISceneSession,
        options: UIScene.ConnectionOptions
    ) -> UISceneConfiguration {
        // Called when a new scene session is being created.
        // Use this method to select a configuration to create the new scene with.
        UISceneConfiguration(name: "Default Configuration", sessionRole: connectingSceneSession.role)
    }
}<|MERGE_RESOLUTION|>--- conflicted
+++ resolved
@@ -14,11 +14,7 @@
     ) -> Bool {
         // Uncomment this to be able to proxy WebSocket events from Proxyman.app
         // Atlantis.start()
-<<<<<<< HEAD
-        return true
-=======
         true
->>>>>>> 1edabbee
     }
 
     func application(
