--- conflicted
+++ resolved
@@ -4929,15 +4929,7 @@
                 let dummyUserPayload: CurrentUserPayload = .dummy(userId: .unique, role: .user)
                 try session.saveCurrentUser(payload: dummyUserPayload)
                 try session.saveChannel(payload: channelPayload)
-<<<<<<< HEAD
-
-                if !withAllNextMessagesLoaded {
-                    self.controller.loadPageAroundMessageId(.unique)
-                    self.env.channelUpdater?.update_callCount = 0
-                }
-=======
                 self.env.channelUpdater?.mockPaginationState.hasLoadedAllNextMessages = withAllNextMessagesLoaded
->>>>>>> 2c694ffe
 
             }, completion: $0)
         }
